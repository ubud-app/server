--- conflicted
+++ resolved
@@ -68,10 +68,6 @@
           password: ${{ secrets.GITHUB_TOKEN }}
       - name: 🔐 Login to DockerHub
         uses: docker/login-action@v1
-<<<<<<< HEAD
-        if: ${{ env.PUSH_TO_DOCKERHUB == 'true' }}
-=======
->>>>>>> 040213c0
         with:
           username: ${{ secrets.DOCKERHUB_USERNAME }}
           password: ${{ secrets.DOCKERHUB_PASSWORD }}
@@ -171,10 +167,7 @@
           password: ${{ secrets.GITHUB_TOKEN }}
       - name: 🔐 Login to DockerHub
         uses: docker/login-action@v1
-<<<<<<< HEAD
         if: ${{ env.PUSH_TO_DOCKERHUB == 'true' }}
-=======
->>>>>>> 040213c0
         with:
           username: ${{ secrets.DOCKERHUB_USERNAME }}
           password: ${{ secrets.DOCKERHUB_PASSWORD }}
